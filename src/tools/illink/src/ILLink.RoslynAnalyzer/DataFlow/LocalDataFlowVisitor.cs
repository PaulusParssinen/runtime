--- conflicted
+++ resolved
@@ -51,39 +51,16 @@
 			// If not, the BranchValue represents a return or throw value associated with the FallThroughSuccessor of this block.
 			// (ConditionalSuccessor == null iff ConditionKind == None).
 
-<<<<<<< HEAD
-					// Get the actual "return Foo;" operation (not the branch value operation "Foo").
-					// This should be used as the location of the warning. This is important to provide the right
-					// warning location and because warnings are disambiguated based on the operation.
-					var parentSyntax = branchValueOperation.Syntax.Parent;
-					if (parentSyntax == null)
-						return;
-=======
 			// The BranchValue for a thrown value is not involved in dataflow tracking.
 			if (block.Block.FallThroughSuccessor?.Semantics == ControlFlowBranchSemantics.Throw)
 				return;
->>>>>>> d638d4b5
 
 			// Return statements with return values are represented in the control flow graph as
 			// a branch value operation that computes the return value.
 
-<<<<<<< HEAD
-					// Analyzer doesn't support exceptional control-flow:
-					// https://github.com/dotnet/linker/issues/2273
-					if (parentOperation is IThrowOperation)
-						return;
-
-					if (parentOperation is not IReturnOperation returnOperation)
-						return;
-
-					HandleReturnValue (branchValue, returnOperation);
-				}
-			}
-=======
 			// Use the branch value operation as the key for the warning store and the location of the warning.
 			// We don't want the return operation because this might have multiple possible return values in general.
 			HandleReturnValue (branchValue, branchValueOperation);
->>>>>>> d638d4b5
 		}
 
 		public abstract void HandleAssignment (TValue source, TValue target, IOperation operation);
@@ -175,29 +152,6 @@
 			return TopValue;
 		}
 
-<<<<<<< HEAD
-=======
-		public static IMethodSymbol GetPropertyMethod (IPropertyReferenceOperation operation)
-		{
-			// The IPropertyReferenceOperation doesn't tell us whether this reference is to the getter or setter.
-			// For this we need to look at the containing operation.
-			var parent = operation.Parent;
-			if (parent?.Kind == OperationKind.SimpleAssignment) {
-				var assignment = (ISimpleAssignmentOperation) parent;
-				if (assignment.Target == operation) {
-					var setMethod = operation.Property.SetMethod;
-					Debug.Assert (setMethod != null);
-					return setMethod!;
-				}
-				Debug.Assert (assignment.Value == operation);
-			}
-
-			var getMethod = operation.Property.GetMethod;
-			Debug.Assert (getMethod != null);
-			return getMethod!;
-		}
->>>>>>> d638d4b5
-
 		public override TValue VisitPropertyReference (IPropertyReferenceOperation operation, LocalDataFlowState<TValue, TValueLattice> state)
 		{
 			if (operation.Instance != null) {

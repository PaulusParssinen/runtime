// Copyright (c) .NET Foundation. All rights reserved.
// Licensed under the Apache License, Version 2.0. See License.txt in the project root for license information.

using System;
using System.Collections.Generic;
using System.IO;
using System.Linq;
using System.Threading;
using System.Threading.Tasks;
using Microsoft.AspNetCore.Testing.xunit;
using Microsoft.Extensions.Configuration.Ini;
using Microsoft.Extensions.Configuration.Json;
using Microsoft.Extensions.Configuration.UserSecrets;
using Microsoft.Extensions.Configuration.Xml;
using Microsoft.Extensions.FileProviders;
using Microsoft.Extensions.Primitives;
using Xunit;

namespace Microsoft.Extensions.Configuration.Test
{
    public class ConfigurationTests : IDisposable
    {
        private const int _retries = 100;
        private const int _msDelay = 200;

        private readonly DisposableFileSystem _fileSystem;
        private readonly PhysicalFileProvider _fileProvider;
        private readonly string _basePath;
        private readonly string _iniFile;
        private readonly string _xmlFile;
        private readonly string _jsonFile;
        private static readonly string _iniConfigFileContent =
            @"IniKey1=IniValue1
[IniKey2]
# Comments
IniKey3=IniValue2
; Comments
IniKey4=IniValue3
IniKey5:IniKey6=IniValue4
/Comments
[CommonKey1:CommonKey2]
IniKey7=IniValue5
CommonKey3:CommonKey4=IniValue6";
        private static readonly string _xmlConfigFileContent =
            @"<settings XmlKey1=""XmlValue1"">
  <!-- Comments -->
  <XmlKey2 XmlKey3=""XmlValue2"">
    <!-- Comments -->
    <XmlKey4>XmlValue3</XmlKey4>
    <XmlKey5 Name=""XmlKey6"">XmlValue4</XmlKey5>
  </XmlKey2>
  <CommonKey1 Name=""CommonKey2"" XmlKey7=""XmlValue5"">
    <!-- Comments -->
    <CommonKey3 CommonKey4=""XmlValue6"" />
  </CommonKey1>
</settings>";
        private static readonly string _jsonConfigFileContent =
            @"{
  ""JsonKey1"": ""JsonValue1"",
  ""Json.Key2"": {
    ""JsonKey3"": ""JsonValue2"",
    ""Json.Key4"": ""JsonValue3"",
    ""JsonKey5:JsonKey6"": ""JsonValue4""
  },
  ""CommonKey1"": {
    ""CommonKey2"": {
      ""JsonKey7"": ""JsonValue5"",
      ""CommonKey3:CommonKey4"": ""JsonValue6""
    }
  }
}";
        private static readonly Dictionary<string, string> _memConfigContent = new Dictionary<string, string>
            {
                { "MemKey1", "MemValue1" },
                { "MemKey2:MemKey3", "MemValue2" },
                { "MemKey2:MemKey4", "MemValue3" },
                { "MemKey2:MemKey5:MemKey6", "MemValue4" },
                { "CommonKey1:CommonKey2:MemKey7", "MemValue5" },
                { "CommonKey1:CommonKey2:CommonKey3:CommonKey4", "MemValue6" }
            };

        public ConfigurationTests()
        {
            _fileSystem = new DisposableFileSystem();
            _fileProvider = new PhysicalFileProvider(_fileSystem.RootPath);
            _basePath = AppContext.BaseDirectory ?? string.Empty;

            _iniFile = Path.GetRandomFileName();
            _xmlFile = Path.GetRandomFileName();
            _jsonFile = Path.GetRandomFileName();
        }

        [Fact]
        public void ThrowsOnFileNotFoundWhenNotIgnored()
        {
            var configurationBuilder = new ConfigurationBuilder();
            configurationBuilder.AddJsonFile(c =>
            {
                c.Path = Path.Combine(_fileSystem.RootPath, _jsonFile);
            });

            Assert.Throws<FileNotFoundException>(() => configurationBuilder.Build());
        }
        
        [Fact]
        public void CanHandleExceptionIfFileNotFound()
        {
            var configurationBuilder = new ConfigurationBuilder();
            configurationBuilder.AddJsonFile(c =>
            {
                c.Path = Path.Combine(_fileSystem.RootPath, _jsonFile);
                c.OnLoadException = e =>
                {
                    e.Ignore = true;
                    var exception = e.Exception as FileNotFoundException;
                    Assert.NotNull(exception);
                };
            });

            configurationBuilder.Build();
        }

        [Fact]
        public void MissingFileIncludesAbsolutePathIfPhysicalFileProvider()
        {
            var error = Assert.Throws<FileNotFoundException>(
                () => new ConfigurationBuilder().AddIniFile("missing.ini").Build());
            Assert.True(error.Message.Contains(_basePath), error.Message);

            error = Assert.Throws<FileNotFoundException>(
                () => new ConfigurationBuilder().AddJsonFile("missing.json").Build());
            Assert.True(error.Message.Contains(_basePath), error.Message);

            error = Assert.Throws<FileNotFoundException>(
                () => new ConfigurationBuilder().AddXmlFile("missing.xml").Build());
            Assert.True(error.Message.Contains(_basePath), error.Message);
        }

        private class NotVeryGoodFileProvider : IFileProvider
        {
            public IDirectoryContents GetDirectoryContents(string subpath) => null;
            public IFileInfo GetFileInfo(string subpath) => null;
            public IChangeToken Watch(string filter) => null;
        }

        private class MissingFile : IFileInfo
        {
            public bool Exists => false;
            public bool IsDirectory => throw new NotImplementedException();
            public DateTimeOffset LastModified => throw new NotImplementedException();
            public long Length => throw new NotImplementedException();
            public string Name => throw new NotImplementedException();
            public string PhysicalPath => throw new NotImplementedException();
            public Stream CreateReadStream() => throw new NotImplementedException();
        }

        private class AlwaysMissingFileProvider : IFileProvider
        {
            public IDirectoryContents GetDirectoryContents(string subpath) => null;
            public IFileInfo GetFileInfo(string subpath) => null;
            public IChangeToken Watch(string filter) => null;
        }

        private void WriteTestFiles()
        {
            _fileSystem.WriteFile(_iniFile, _iniConfigFileContent);
            _fileSystem.WriteFile(_xmlFile, _xmlConfigFileContent);
            _fileSystem.WriteFile(_jsonFile, _jsonConfigFileContent);
        }

        private IConfigurationBuilder CreateBuilder()
        {
            return new ConfigurationBuilder().SetFileProvider(_fileProvider);
        }

        [Fact]
        public void MissingFileDoesNotIncludesAbsolutePathIfWithNullFileInfo()
        {
            var provider = new NotVeryGoodFileProvider();
            var error = Assert.Throws<FileNotFoundException>(
                () => new ConfigurationBuilder().AddIniFile(provider, "missing.ini", optional: false, reloadOnChange: false).Build());
            Assert.False(error.Message.Contains(_basePath), error.Message);

            error = Assert.Throws<FileNotFoundException>(
                () => new ConfigurationBuilder().AddJsonFile(provider, "missing.json", optional: false, reloadOnChange: false).Build());
            Assert.False(error.Message.Contains(_basePath), error.Message);

            error = Assert.Throws<FileNotFoundException>(
                () => new ConfigurationBuilder().AddXmlFile(provider, "missing.xml", optional: false, reloadOnChange: false).Build());
            Assert.False(error.Message.Contains(_basePath), error.Message);
        }

        [Fact]
        public void MissingFileDoesNotIncludesAbsolutePathIfWithNoPhysicalPath()
        {
            var provider = new AlwaysMissingFileProvider();
            var error = Assert.Throws<FileNotFoundException>(
                () => new ConfigurationBuilder().AddIniFile(provider, "missing.ini", optional: false, reloadOnChange: false).Build());
            Assert.False(error.Message.Contains(_basePath), error.Message);

            error = Assert.Throws<FileNotFoundException>(
                () => new ConfigurationBuilder().AddJsonFile(provider, "missing.json", optional: false, reloadOnChange: false).Build());
            Assert.False(error.Message.Contains(_basePath), error.Message);

            error = Assert.Throws<FileNotFoundException>(
                () => new ConfigurationBuilder().AddXmlFile(provider, "missing.xml", optional: false, reloadOnChange: false).Build());
            Assert.False(error.Message.Contains(_basePath), error.Message);
        }

        [Fact]
        public void LoadAndCombineKeyValuePairsFromDifferentConfigurationProviders()
        {
            WriteTestFiles();

            var config = CreateBuilder()
                .AddIniFile(_iniFile)
                .AddJsonFile(_jsonFile)
                .AddXmlFile(_xmlFile)
                .AddInMemoryCollection(_memConfigContent)
                .Build();

            Assert.Equal("IniValue1", config["IniKey1"]);
            Assert.Equal("IniValue2", config["IniKey2:IniKey3"]);
            Assert.Equal("IniValue3", config["IniKey2:IniKey4"]);
            Assert.Equal("IniValue4", config["IniKey2:IniKey5:IniKey6"]);
            Assert.Equal("IniValue5", config["CommonKey1:CommonKey2:IniKey7"]);

            Assert.Equal("JsonValue1", config["JsonKey1"]);
            Assert.Equal("JsonValue2", config["Json.Key2:JsonKey3"]);
            Assert.Equal("JsonValue3", config["Json.Key2:Json.Key4"]);
            Assert.Equal("JsonValue4", config["Json.Key2:JsonKey5:JsonKey6"]);
            Assert.Equal("JsonValue5", config["CommonKey1:CommonKey2:JsonKey7"]);

            Assert.Equal("XmlValue1", config["XmlKey1"]);
            Assert.Equal("XmlValue2", config["XmlKey2:XmlKey3"]);
            Assert.Equal("XmlValue3", config["XmlKey2:XmlKey4"]);
            Assert.Equal("XmlValue4", config["XmlKey2:XmlKey5:XmlKey6"]);
            Assert.Equal("XmlValue5", config["CommonKey1:CommonKey2:XmlKey7"]);

            Assert.Equal("MemValue1", config["MemKey1"]);
            Assert.Equal("MemValue2", config["MemKey2:MemKey3"]);
            Assert.Equal("MemValue3", config["MemKey2:MemKey4"]);
            Assert.Equal("MemValue4", config["MemKey2:MemKey5:MemKey6"]);
            Assert.Equal("MemValue5", config["CommonKey1:CommonKey2:MemKey7"]);

            Assert.Equal("MemValue6", config["CommonKey1:CommonKey2:CommonKey3:CommonKey4"]);
        }

        [Fact]
        public void LoadAndCombineKeyValuePairsFromDifferentConfigurationProvidersWithAbsolutePath()
        {
            WriteTestFiles();

            var configurationBuilder = new ConfigurationBuilder();
            configurationBuilder.AddIniFile(Path.Combine(_fileSystem.RootPath, _iniFile));
            configurationBuilder.AddJsonFile(Path.Combine(_fileSystem.RootPath, _jsonFile));
            configurationBuilder.AddXmlFile(Path.Combine(_fileSystem.RootPath, _xmlFile));
            configurationBuilder.AddInMemoryCollection(_memConfigContent);

            var config = configurationBuilder.Build();

            Assert.Equal("IniValue1", config["IniKey1"]);
            Assert.Equal("IniValue2", config["IniKey2:IniKey3"]);
            Assert.Equal("IniValue3", config["IniKey2:IniKey4"]);
            Assert.Equal("IniValue4", config["IniKey2:IniKey5:IniKey6"]);
            Assert.Equal("IniValue5", config["CommonKey1:CommonKey2:IniKey7"]);

            Assert.Equal("JsonValue1", config["JsonKey1"]);
            Assert.Equal("JsonValue2", config["Json.Key2:JsonKey3"]);
            Assert.Equal("JsonValue3", config["Json.Key2:Json.Key4"]);
            Assert.Equal("JsonValue4", config["Json.Key2:JsonKey5:JsonKey6"]);
            Assert.Equal("JsonValue5", config["CommonKey1:CommonKey2:JsonKey7"]);

            Assert.Equal("XmlValue1", config["XmlKey1"]);
            Assert.Equal("XmlValue2", config["XmlKey2:XmlKey3"]);
            Assert.Equal("XmlValue3", config["XmlKey2:XmlKey4"]);
            Assert.Equal("XmlValue4", config["XmlKey2:XmlKey5:XmlKey6"]);
            Assert.Equal("XmlValue5", config["CommonKey1:CommonKey2:XmlKey7"]);

            Assert.Equal("MemValue1", config["MemKey1"]);
            Assert.Equal("MemValue2", config["MemKey2:MemKey3"]);
            Assert.Equal("MemValue3", config["MemKey2:MemKey4"]);
            Assert.Equal("MemValue4", config["MemKey2:MemKey5:MemKey6"]);
            Assert.Equal("MemValue5", config["CommonKey1:CommonKey2:MemKey7"]);

            Assert.Equal("MemValue6", config["CommonKey1:CommonKey2:CommonKey3:CommonKey4"]);
        }

        [Fact]
        public void CanOverrideValuesWithNewConfigurationProvider()
        {
            WriteTestFiles();

            var configurationBuilder = CreateBuilder();

            configurationBuilder.AddIniFile(_iniFile);
            var config = configurationBuilder.Build();
            Assert.Equal("IniValue6", config["CommonKey1:CommonKey2:CommonKey3:CommonKey4"]);

            configurationBuilder.AddJsonFile(_jsonFile);
            config = configurationBuilder.Build();
            Assert.Equal("JsonValue6", config["CommonKey1:CommonKey2:CommonKey3:CommonKey4"]);

            configurationBuilder.AddXmlFile(_xmlFile);
            config = configurationBuilder.Build();
            Assert.Equal("XmlValue6", config["CommonKey1:CommonKey2:CommonKey3:CommonKey4"]);

            configurationBuilder.AddInMemoryCollection(_memConfigContent);
            config = configurationBuilder.Build();
            Assert.Equal("MemValue6", config["CommonKey1:CommonKey2:CommonKey3:CommonKey4"]);
        }

        private IConfigurationRoot BuildConfig()
        {
            var configurationBuilder = new ConfigurationBuilder();
            configurationBuilder.AddIniFile(Path.GetFileName(_iniFile));
            configurationBuilder.AddJsonFile(Path.GetFileName(_jsonFile));
            configurationBuilder.AddXmlFile(Path.GetFileName(_xmlFile));
            return configurationBuilder.Build();
        }

        public class TestIniSourceProvider : IniConfigurationProvider, IConfigurationSource
        {
            public TestIniSourceProvider(string path)
                : base(new IniConfigurationSource { Path = path })
            { }

            public IConfigurationProvider Build(IConfigurationBuilder builder)
            {
                Source.FileProvider = builder.GetFileProvider();
                return this;
            }
        }

        public class TestJsonSourceProvider : JsonConfigurationProvider, IConfigurationSource
        {
            public TestJsonSourceProvider(string path)
                : base(new JsonConfigurationSource { Path = path })
            { }

            public IConfigurationProvider Build(IConfigurationBuilder builder)
            {
                Source.FileProvider = builder.GetFileProvider();
                return this;
            }
        }

        public class TestXmlSourceProvider : XmlConfigurationProvider, IConfigurationSource
        {
            public TestXmlSourceProvider(string path)
                : base(new XmlConfigurationSource { Path = path })
            { }

            public IConfigurationProvider Build(IConfigurationBuilder builder)
            {
                Source.FileProvider = builder.GetFileProvider();
                return this;
            }
        }

        [Fact]
        public void OnLoadErrorWillBeCalledOnJsonParseError()
        {
            _fileSystem.WriteFile(Path.Combine(_basePath, "error.json"), @"{""JsonKey1"": ", absolute: true);

            FileConfigurationProvider provider = null;
            Exception jsonError = null;
            Action<FileLoadExceptionContext> jsonLoadError = c =>
            {
                jsonError = c.Exception;
                provider = c.Provider;
            };

            try
            {
                new ConfigurationBuilder()
                    .AddJsonFile("error.json")
                    .SetFileLoadExceptionHandler(jsonLoadError)
                    .Build();
            }
            catch (Exception e)
            {
                Assert.Equal(e, jsonError);
            }

            Assert.NotNull(provider);
        }

        [Fact]
        public void OnLoadErrorWillBeCalledOnXmlParseError()
        {
            _fileSystem.WriteFile("error.xml", @"gobblygook");

            FileConfigurationProvider provider = null;
            Exception error = null;
            Action<FileLoadExceptionContext> loadError = c =>
            {
                error = c.Exception;
                provider = c.Provider;
            };

            try
            {
                CreateBuilder().AddJsonFile("error.xml")
                    .SetFileLoadExceptionHandler(loadError)
                    .Build();
            }
            catch (Exception e)
            {
                Assert.Equal(e, error);
            }

            Assert.NotNull(provider);
        }

        [Fact]
        public void OnLoadErrorWillBeCalledOnIniLoadError()
        {
            _fileSystem.WriteFile("error.ini", @"IniKey1=IniValue1
IniKey1=IniValue2");

            FileConfigurationProvider provider = null;
            Exception error = null;
            Action<FileLoadExceptionContext> loadError = c =>
            {
                error = c.Exception;
                provider = c.Provider;
            };

            try
            {
                CreateBuilder().AddIniFile("error.ini")
                    .SetFileLoadExceptionHandler(loadError)
                    .Build();
            }
            catch (FormatException e)
            {
                Assert.Equal(e, error);
            }
            Assert.NotNull(provider);
        }

        [Fact]
        public void OnLoadErrorCanIgnoreErrors()
        {
            _fileSystem.WriteFile("error.json", @"{""JsonKey1"": ");

            FileConfigurationProvider provider = null;
            Action<FileLoadExceptionContext> jsonLoadError = c =>
            {
                provider = c.Provider;
                c.Ignore = true;
            };

            CreateBuilder()
                .AddJsonFile(s =>
                {
                    s.Path = "error.json";
                    s.OnLoadException = jsonLoadError;
                })
                .Build();

            Assert.NotNull(provider);
        }

        [ConditionalFact]
        [OSSkipCondition(OperatingSystems.Linux, SkipReason = "File watching is flaky on non windows.")]
        [OSSkipCondition(OperatingSystems.MacOSX, SkipReason = "File watching is flaky on non windows.")]
        public void CanSetValuesAndReloadValues()
        {
            WriteTestFiles();

            var configurationBuilder = CreateBuilder();
            configurationBuilder.Add(new TestIniSourceProvider(_iniFile));
            configurationBuilder.Add(new TestJsonSourceProvider(_jsonFile));
            configurationBuilder.Add(new TestXmlSourceProvider(_xmlFile));

            var config = configurationBuilder.Build();

            // Set value
            config["CommonKey1:CommonKey2:CommonKey3:CommonKey4"] = "NewValue";

            // All config sources must be updated
            foreach (var provider in configurationBuilder.Sources)
            {
                Assert.Equal("NewValue",
                    (provider as FileConfigurationProvider).Get("CommonKey1:CommonKey2:CommonKey3:CommonKey4"));
            }

            // Recover values by reloading
            config.Reload();

            Assert.Equal("XmlValue6", config["CommonKey1:CommonKey2:CommonKey3:CommonKey4"]);

            // Set value with indexer
            config["CommonKey1:CommonKey2:CommonKey3:CommonKey4"] = "NewValue";

            // All config sources must be updated
            foreach (var provider in configurationBuilder.Sources)
            {
                Assert.Equal("NewValue",
                    (provider as FileConfigurationProvider).Get("CommonKey1:CommonKey2:CommonKey3:CommonKey4"));
            }

            // Recover values by reloading
            config.Reload();
            Assert.Equal("XmlValue6", config["CommonKey1:CommonKey2:CommonKey3:CommonKey4"]);
        }

        [ConditionalFact]
        [OSSkipCondition(OperatingSystems.Linux, SkipReason = "File watching is flaky on non windows.")]
        [OSSkipCondition(OperatingSystems.MacOSX, SkipReason = "File watching is flaky on non windows.")]
        public async Task ReloadOnChangeWorksAfterError()
        {
            _fileSystem.WriteFile("reload.json", @"{""JsonKey1"": ""JsonValue1""}");

            var config = CreateBuilder()
                .AddJsonFile("reload.json", optional: false, reloadOnChange: true)
                .Build();

            Assert.Equal("JsonValue1", config["JsonKey1"]);

            // Introduce an error and make sure the old key is removed
            _fileSystem.WriteFile("reload.json", @"{""JsonKey1"": ");

            await WaitForChange(
                () => config["JsonKey1"] == null,
                "Notification failed for loading after error.");

            Assert.Null(config["JsonKey1"]);

            // Update the file again to make sure the config is updated
            _fileSystem.WriteFile("reload.json", @"{""JsonKey1"": ""JsonValue2""}");

            await WaitForChange(
                () => config["JsonKey1"] == "JsonValue2",
                "Notification failed for updating after error.");

            Assert.Equal("JsonValue2", config["JsonKey1"]);
        }

        [ConditionalFact]
        [OSSkipCondition(OperatingSystems.Linux, SkipReason = "File watching is flaky on non windows.")]
        [OSSkipCondition(OperatingSystems.MacOSX, SkipReason = "File watching is flaky on non windows.")]
        public async Task TouchingFileWillReload()
        {
            _fileSystem.WriteFile("reload.json", @"{""JsonKey1"": ""JsonValue1""}");
            _fileSystem.WriteFile("reload.ini", @"IniKey1 = IniValue1");
            _fileSystem.WriteFile("reload.xml", @"<settings XmlKey1=""XmlValue1""/>");

            var config = CreateBuilder()
                .AddIniFile("reload.ini", optional: false, reloadOnChange: true)
                .AddJsonFile("reload.json", optional: false, reloadOnChange: true)
                .AddXmlFile("reload.xml", optional: false, reloadOnChange: true)
                .Build();

            Assert.Equal("JsonValue1", config["JsonKey1"]);
            Assert.Equal("IniValue1", config["IniKey1"]);
            Assert.Equal("XmlValue1", config["XmlKey1"]);

            var token = config.GetReloadToken();

            // Update files
            _fileSystem.WriteFile("reload.json", @"{""JsonKey1"": ""JsonValue2""}");
            _fileSystem.WriteFile("reload.ini", @"IniKey1 = IniValue2");
            _fileSystem.WriteFile("reload.xml", @"<settings XmlKey1=""XmlValue2""/>");

            await WaitForChange(
                () => config["JsonKey1"] == "JsonValue2"
                    && config["IniKey1"] == "IniValue2"
                    && config["XmlKey1"] == "XmlValue2",
                "Reload failed after touching files.");

            Assert.Equal("JsonValue2", config["JsonKey1"]);
            Assert.Equal("IniValue2", config["IniKey1"]);
            Assert.Equal("XmlValue2", config["XmlKey1"]);
            Assert.True(token.HasChanged);
        }

        [ConditionalFact]
        [OSSkipCondition(OperatingSystems.Linux, SkipReason = "File watching is flaky on non windows.")]
        [OSSkipCondition(OperatingSystems.MacOSX, SkipReason = "File watching is flaky on non windows.")]
        public async Task CreatingOptionalFileInNonExistentDirectoryWillReload()
        {
            var directory = Path.GetRandomFileName();
            var jsonRootRelativeFile = Path.Combine(directory, Path.GetRandomFileName());
            var jsonAbsoluteFile = Path.Combine(_fileSystem.RootPath, jsonRootRelativeFile);

            var config = new ConfigurationBuilder()
                .AddJsonFile(jsonAbsoluteFile, optional: true, reloadOnChange: true)
                .Build();

            Assert.Null(config["JsonKey1"]);

            var createToken = config.GetReloadToken();
            Assert.False(createToken.HasChanged);

            _fileSystem.CreateFolder(directory);

            await Task.Delay(2000);

            _fileSystem.WriteFile(jsonRootRelativeFile, @"{""JsonKey1"": ""JsonValue1""}");

            await Task.Delay(2500);

            await WaitForChange(
                () => config["JsonKey1"] == "JsonValue1",
                "Notification failed for file when it did not previously exist.",
                multiplier: 4);

            Assert.Equal("JsonValue1", config["JsonKey1"]);
            Assert.True(createToken.HasChanged);
        }

        [ConditionalTheory]
        [OSSkipCondition(OperatingSystems.Linux, SkipReason = "File watching is flaky on non windows.")]
        [OSSkipCondition(OperatingSystems.MacOSX, SkipReason = "File watching is flaky on non windows.")]
        [InlineData(false)]
        [InlineData(true)]
        public async Task DeletingFilesThatRedefineKeysWithReload(bool optional)
        {
            _fileSystem.WriteFile(_jsonFile, @"{""Key"": ""JsonValue1""}");
            _fileSystem.WriteFile(_iniFile, @"Key = IniValue1");
            _fileSystem.WriteFile(_xmlFile, @"<settings Key=""XmlValue1""/>");

            var config = CreateBuilder()
                .AddXmlFile(_xmlFile, optional, reloadOnChange: true)
                .AddJsonFile(_jsonFile, optional, reloadOnChange: true)
                .AddIniFile(_iniFile, optional, reloadOnChange: true)
                .Build();

            Assert.Equal("IniValue1", config["Key"]);

            // Delete files and ensure order is preserved
            var token = config.GetReloadToken();
            _fileSystem.DeleteFile(_iniFile);

            await WaitForChange(
                () => config["Key"] == "JsonValue1",
                "Notification failed for deleting ini file.");

            Assert.Equal("JsonValue1", config["Key"]);
            Assert.True(token.HasChanged);

            token = config.GetReloadToken();
            _fileSystem.DeleteFile(_jsonFile);

            await WaitForChange(
                () => config["Key"] == "XmlValue1",
                "Notification failed for deleting JSON file.");

            Assert.Equal("XmlValue1", config["Key"]);
            Assert.True(token.HasChanged);

            token = config.GetReloadToken();
            _fileSystem.DeleteFile(_xmlFile);

            await WaitForChange(
                () => config["Key"] == null,
                "Notification failed for deleting XML file.");

            Assert.Null(config["Key"]);
            Assert.True(token.HasChanged);

            token = config.GetReloadToken();
            _fileSystem.WriteFile(_jsonFile, @"{""Key"": ""JsonValue1""}");

            await WaitForChange(
                () => config["Key"] == "JsonValue1",
                "Notification failed for re-creating JSON file.");

            Assert.Equal("JsonValue1", config["Key"]);
            Assert.True(token.HasChanged);

            // Adding a file earlier in the chain has no effect
            token = config.GetReloadToken();
            _fileSystem.WriteFile(_xmlFile, @"<settings Key=""XmlValue1""/>");

            await WaitForChange(
                () => token.HasChanged,
                "Notification failed for re-creating XML file.");

            Assert.Equal("JsonValue1", config["Key"]);
            Assert.True(token.HasChanged);

            token = config.GetReloadToken();
            _fileSystem.WriteFile(_iniFile, @"Key = IniValue1");

            await WaitForChange(
                () => config["Key"] == "IniValue1",
                "Notification failed for re-creating ini file.");

            Assert.Equal("IniValue1", config["Key"]);
            Assert.True(token.HasChanged);
        }
        
        [ConditionalTheory]
        [OSSkipCondition(OperatingSystems.Linux, SkipReason = "File watching is flaky on non windows.")]
        [OSSkipCondition(OperatingSystems.MacOSX, SkipReason = "File watching is flaky on non windows.")]
        [InlineData(false)]
        [InlineData(true)]
        public async Task DeletingFileWillReload(bool optional)
        {
            _fileSystem.WriteFile(_jsonFile, @"{""JsonKey1"": ""JsonValue1""}");
            _fileSystem.WriteFile(_iniFile, @"IniKey1 = IniValue1");
            _fileSystem.WriteFile(_xmlFile, @"<settings XmlKey1=""XmlValue1""/>");

            var config = CreateBuilder()
                .AddXmlFile(_xmlFile, optional, reloadOnChange: true)
                .AddJsonFile(_jsonFile, optional, reloadOnChange: true)
                .AddIniFile(_iniFile, optional, reloadOnChange: true)
                .Build();

            Assert.Equal("JsonValue1", config["JsonKey1"]);
            Assert.Equal("IniValue1", config["IniKey1"]);
            Assert.Equal("XmlValue1", config["XmlKey1"]);

            var token = config.GetReloadToken();

            // Delete files
            _fileSystem.DeleteFile(_jsonFile);
            _fileSystem.DeleteFile(_iniFile);
            _fileSystem.DeleteFile(_xmlFile);

            await WaitForChange(
                () => config["JsonKey1"] == null
                    && config["IniKey1"] == null
                    && config["XmlKey1"] == null,
                "Reload failed after deleting files.");

            Assert.Null(config["JsonKey1"]);
            Assert.Null(config["IniKey1"]);
            Assert.Null(config["XmlKey1"]);
            Assert.True(token.HasChanged);
        }

        [ConditionalFact]
        [OSSkipCondition(OperatingSystems.Linux, SkipReason = "File watching is flaky on non windows.")]
        [OSSkipCondition(OperatingSystems.MacOSX, SkipReason = "File watching is flaky on non windows.")]
        public async Task CreatingWritingDeletingCreatingFileWillReload()
        {
            var config = CreateBuilder()
                .AddIniFile(_iniFile, optional: true, reloadOnChange: true)
                .AddJsonFile(_jsonFile, optional: true, reloadOnChange: true)
                .AddXmlFile(_xmlFile, optional: true, reloadOnChange: true)
                .Build();

            Assert.Null(config["JsonKey1"]);
            Assert.Null(config["IniKey1"]);
            Assert.Null(config["XmlKey1"]);

            var createToken = config.GetReloadToken();

            _fileSystem.WriteFile(_jsonFile, @"{""JsonKey1"": ""JsonValue1""}");
            _fileSystem.WriteFile(_iniFile, @"IniKey1 = IniValue1");
            _fileSystem.WriteFile(_xmlFile, @"<settings XmlKey1=""XmlValue1""/>");

            await WaitForChange(
                () => config["JsonKey1"] == "JsonValue1"
                    && config["IniKey1"] == "IniValue1"
                    && config["XmlKey1"] == "XmlValue1",
                "Reload failed after files created.");

            Assert.Equal("JsonValue1", config["JsonKey1"]);
            Assert.Equal("IniValue1", config["IniKey1"]);
            Assert.Equal("XmlValue1", config["XmlKey1"]);
            Assert.True(createToken.HasChanged);

            var writeToken = config.GetReloadToken();

            _fileSystem.WriteFile(_jsonFile, @"{""JsonKey1"": ""JsonValue2""}");
            _fileSystem.WriteFile(_iniFile, @"IniKey1 = IniValue2");
            _fileSystem.WriteFile(_xmlFile, @"<settings XmlKey1=""XmlValue2""/>");

            await WaitForChange(
                () => config["JsonKey1"] == "JsonValue2"
                    && config["IniKey1"] == "IniValue2"
                    && config["XmlKey1"] == "XmlValue2",
                "Reload failed after files changed after creation.");

            Assert.Equal("JsonValue2", config["JsonKey1"]);
            Assert.Equal("IniValue2", config["IniKey1"]);
            Assert.Equal("XmlValue2", config["XmlKey1"]);
            Assert.True(writeToken.HasChanged);

            var deleteToken = config.GetReloadToken();

            // Delete files
            _fileSystem.DeleteFile(_jsonFile);
            _fileSystem.DeleteFile(_iniFile);
            _fileSystem.DeleteFile(_xmlFile);

            await WaitForChange(
                () => config["JsonKey1"] == null
                    && config["IniKey1"] == null
                    && config["XmlKey1"] == null,
                "Reload failed after deleted after creation.");

            Assert.Null(config["JsonKey1"]);
            Assert.Null(config["IniKey1"]);
            Assert.Null(config["XmlKey1"]);
            Assert.True(deleteToken.HasChanged);

            var createAgainToken = config.GetReloadToken();

            _fileSystem.WriteFile(_jsonFile, @"{""JsonKey1"": ""JsonValue1""}");
            _fileSystem.WriteFile(_iniFile, @"IniKey1 = IniValue1");
            _fileSystem.WriteFile(_xmlFile, @"<settings XmlKey1=""XmlValue1""/>");

            await WaitForChange(
                () => config["JsonKey1"] == "JsonValue1"
                    && config["IniKey1"] == "IniValue1"
                    && config["XmlKey1"] == "XmlValue1",
                "Reload failed after create-delete-create.");

            Assert.Equal("JsonValue1", config["JsonKey1"]);
            Assert.Equal("IniValue1", config["IniKey1"]);
            Assert.Equal("XmlValue1", config["XmlKey1"]);
            Assert.True(createAgainToken.HasChanged);
        }

        [Fact]
        public void LoadIncorrectJsonFile_ThrowException()
        {
            var json = @"{
                'name': 'test',
                'address': {
                    'street': 'Something street' /*Missing comma*/
                    'zipcode': '12345'
                }
            }";
            _fileSystem.WriteFile(_jsonFile, json);

            var exception = Assert.Throws<FormatException>(() => CreateBuilder().AddJsonFile(_jsonFile).Build());
            Assert.Contains("Could not parse the JSON file.", exception.Message);
        }

        [Fact]
        public void SetBasePathCalledMultipleTimesForEachSourceLastOneWins()
        {
            var builder = new ConfigurationBuilder();

            var jsonConfigFilePath = "test.json";
            _fileSystem.CreateFolder("NewBase");
            _fileSystem.WriteFile(Path.Combine("NewBase", jsonConfigFilePath), _jsonConfigFileContent);

            var xmlConfigFilePath = "test.xml";
            _fileSystem.WriteFile(Path.Combine("NewBase", xmlConfigFilePath), _xmlConfigFileContent);

            builder.AddXmlFile("test.xml")
                .SetBasePath(Path.Combine(_fileSystem.RootPath, "NewBase"))
                .AddJsonFile("test.json");

            var config = builder.Build();

            Assert.Equal("JsonValue1", config["JsonKey1"]);
            Assert.Equal("JsonValue2", config["Json.Key2:JsonKey3"]);
            Assert.Equal("JsonValue3", config["Json.Key2:Json.Key4"]);
            Assert.Equal("JsonValue4", config["Json.Key2:JsonKey5:JsonKey6"]);
            Assert.Equal("JsonValue5", config["CommonKey1:CommonKey2:JsonKey7"]);

            Assert.Equal("XmlValue1", config["XmlKey1"]);
            Assert.Equal("XmlValue2", config["XmlKey2:XmlKey3"]);
            Assert.Equal("XmlValue3", config["XmlKey2:XmlKey4"]);
            Assert.Equal("XmlValue4", config["XmlKey2:XmlKey5:XmlKey6"]);

            _fileSystem.DeleteFile(Path.Combine("NewBase", jsonConfigFilePath));
            _fileSystem.DeleteFile(Path.Combine("NewBase", xmlConfigFilePath));
        }

        [Fact]
        public void GetDefaultBasePathForSources()
        {
            var builder = new ConfigurationBuilder();

            var jsonConfigFilePath = Path.Combine(_basePath, "test.json");
            var xmlConfigFilePath = Path.Combine(_basePath, "xmltest.xml");
            _fileSystem.WriteFile(jsonConfigFilePath, _jsonConfigFileContent, absolute: true);
            _fileSystem.WriteFile(xmlConfigFilePath, _xmlConfigFileContent, absolute: true);

            builder.AddJsonFile("test.json").AddXmlFile("xmltest.xml");

            var config = builder.Build();

            Assert.Equal("JsonValue1", config["JsonKey1"]);
            Assert.Equal("JsonValue2", config["Json.Key2:JsonKey3"]);
            Assert.Equal("JsonValue3", config["Json.Key2:Json.Key4"]);
            Assert.Equal("JsonValue4", config["Json.Key2:JsonKey5:JsonKey6"]);
            Assert.Equal("JsonValue5", config["CommonKey1:CommonKey2:JsonKey7"]);

            Assert.Equal("XmlValue1", config["XmlKey1"]);
            Assert.Equal("XmlValue2", config["XmlKey2:XmlKey3"]);
            Assert.Equal("XmlValue3", config["XmlKey2:XmlKey4"]);
            Assert.Equal("XmlValue4", config["XmlKey2:XmlKey5:XmlKey6"]);

            _fileSystem.DeleteFile(jsonConfigFilePath, absolute: true);
            _fileSystem.DeleteFile(xmlConfigFilePath, absolute: true);
        }

        [Fact]
        public void CanEnumerateProviders()
        {
            var config = CreateBuilder()
                .AddIniFile(_iniFile, optional: true, reloadOnChange: true)
                .AddJsonFile(_jsonFile, optional: true, reloadOnChange: true)
                .AddXmlFile(_xmlFile, optional: true, reloadOnChange: true)
                .Build();

            var providers = config.Providers;
            Assert.Equal(3, providers.Count());
            Assert.NotNull(providers.Single(p => p is JsonConfigurationProvider));
            Assert.NotNull(providers.Single(p => p is XmlConfigurationProvider));
            Assert.NotNull(providers.Single(p => p is IniConfigurationProvider));
        }

<<<<<<< HEAD
=======
        [ConditionalFact]
        [OSSkipCondition(OperatingSystems.Linux, SkipReason = "File watching is flaky on non windows.")]
        [OSSkipCondition(OperatingSystems.MacOSX, SkipReason = "File watching is flaky on non windows.")]
        public async Task TouchingFileWillReloadForUserSecrets()
        {
            string userSecretsId = "Test";
            var userSecretsPath = PathHelper.GetSecretsPathFromSecretsId(userSecretsId);
            var userSecretsFolder = Path.GetDirectoryName(userSecretsPath);

            _fileSystem.CreateFolder(userSecretsFolder);
            _fileSystem.WriteFile(userSecretsPath, @"{""UserSecretKey1"": ""UserSecretValue1""}");

            var config = CreateBuilder()
                .AddUserSecrets(userSecretsId, reloadOnChange: true)
                .Build();

            Assert.Equal("UserSecretValue1", config["UserSecretKey1"]);

            var token = config.GetReloadToken();

            // Update file
            _fileSystem.WriteFile(userSecretsPath, @"{""UserSecretKey1"": ""UserSecretValue2""}");

            await WaitForChange(
                () => config["UserSecretKey1"] == "UserSecretValue2",
                "Reload failed after create-delete-create.");

            Assert.Equal("UserSecretValue2", config["UserSecretKey1"]);
            Assert.True(token.HasChanged);
        }

>>>>>>> 396d329c
        [Fact]
        public void BindingDoesNotThrowIfReloadedDuringBinding()
        {
            WriteTestFiles();

            var configurationBuilder = CreateBuilder();
            configurationBuilder.Add(new TestIniSourceProvider(_iniFile));
            configurationBuilder.Add(new TestJsonSourceProvider(_jsonFile));
            configurationBuilder.Add(new TestXmlSourceProvider(_xmlFile));
            configurationBuilder.AddEnvironmentVariables();
            configurationBuilder.AddCommandLine(new[] { "--CmdKey1=CmdValue1" });
            configurationBuilder.AddInMemoryCollection(_memConfigContent);

            var config = configurationBuilder.Build();

            using (var cts = new CancellationTokenSource(TimeSpan.FromMilliseconds(250)))
            {
<<<<<<< HEAD
                _ = Task.Run(() => { while (!cts.IsCancellationRequested) config.Reload(); });
=======
                void ReloadLoop()
                {
                    while (!cts.IsCancellationRequested)
                    {
                        config.Reload();
                    }
                }

                _ = Task.Run(ReloadLoop);

>>>>>>> 396d329c
                MyOptions options = null;

                while (!cts.IsCancellationRequested)
                {
                    options = config.Get<MyOptions>();
                }

                Assert.Equal("CmdValue1", options.CmdKey1);
                Assert.Equal("IniValue1", options.IniKey1);
                Assert.Equal("JsonValue1", options.JsonKey1);
                Assert.Equal("MemValue1", options.MemKey1);
                Assert.Equal("XmlValue1", options.XmlKey1);
            }
        }

        public void Dispose()
        {
            _fileProvider.Dispose();
            _fileSystem.Dispose();
        }

        private async Task WaitForChange(
            Func<bool> test,
            string failureMessage,
            int multiplier = 1)
        {
            var i = 0;
            while (!test())
            {
                if (++i >= _retries * multiplier)
                {
                    throw new Exception(failureMessage);
                }

                await Task.Delay(_msDelay);
            }
        }

        private sealed class MyOptions
        {
            public string CmdKey1 { get; set; }

            public string IniKey1 { get; set; }

            public string JsonKey1 { get; set; }

            public string MemKey1 { get; set; }

            public string XmlKey1 { get; set; }
        }
    }
}<|MERGE_RESOLUTION|>--- conflicted
+++ resolved
@@ -913,8 +913,6 @@
             Assert.NotNull(providers.Single(p => p is IniConfigurationProvider));
         }
 
-<<<<<<< HEAD
-=======
         [ConditionalFact]
         [OSSkipCondition(OperatingSystems.Linux, SkipReason = "File watching is flaky on non windows.")]
         [OSSkipCondition(OperatingSystems.MacOSX, SkipReason = "File watching is flaky on non windows.")]
@@ -946,7 +944,6 @@
             Assert.True(token.HasChanged);
         }
 
->>>>>>> 396d329c
         [Fact]
         public void BindingDoesNotThrowIfReloadedDuringBinding()
         {
@@ -964,9 +961,6 @@
 
             using (var cts = new CancellationTokenSource(TimeSpan.FromMilliseconds(250)))
             {
-<<<<<<< HEAD
-                _ = Task.Run(() => { while (!cts.IsCancellationRequested) config.Reload(); });
-=======
                 void ReloadLoop()
                 {
                     while (!cts.IsCancellationRequested)
@@ -977,7 +971,6 @@
 
                 _ = Task.Run(ReloadLoop);
 
->>>>>>> 396d329c
                 MyOptions options = null;
 
                 while (!cts.IsCancellationRequested)
